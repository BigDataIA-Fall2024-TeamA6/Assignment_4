import os
import time
from sentence_transformers import SentenceTransformer
from dotenv import load_dotenv
from pinecone import Pinecone, ServerlessSpec
from tools import run_oracle,run_tool,tools
from state import AgentState

load_dotenv()

os.environ["OPENAI_API_KEY"] = os.getenv("OPENAI_API_KEY")
api_key = os.getenv("PINECONE_API_KEY") 

encoder = SentenceTransformer("all-mpnet-base-v2")
pc = Pinecone(api_key=api_key)
spec = ServerlessSpec(
    cloud="aws", region="us-east-1")


pdf_index_name = "pdf-364ff30954"

def get_index(index_name):
    if index_name not in pc.list_indexes().names():
    # if does not exist, create index
        new_index = pc.create_index(
            index_name,
            dimension=768,  # dimensionality of embed 3
            metric='dotproduct',
            spec=spec  )
    # wait for index to be initialized
        while not pc.describe_index(index_name).status['ready']:
            time.sleep(1)
        return new_index
    else:
        index = pc.Index(index_name)
        return index

index = get_index(pdf_index_name)


# def router(state: list):
#     # return the tool name to use
#     if isinstance(state["intermediate_steps"], list):
#         return state["intermediate_steps"][-1].tool
#     else:
#         # if we output bad format go to final answer
#         print("Router invalid format")
#         return "final_answer"

def router(state: dict):
<<<<<<< HEAD
    max_depth = 25  # Adjust as needed to match the recursion limit
    depth = state.get("depth", 0)

    # Increment depth
    state["depth"] = depth + 1
    print(f"Router Depth: {depth}, Intermediate steps: {state.get('intermediate_steps', [])}")

    # Stop if max depth is reached
    if depth >= max_depth:
        print("Max depth reached. Routing to 'final_answer'")
=======
    # Define a max depth to prevent infinite cycles
    max_depth = 5  # Adjust based on the acceptable graph depth
    depth = state.get("depth", 0)

    # Increase depth counter
    state["depth"] = depth + 1

    # If we've reached the max depth, route to final answer
    if state["depth"] >= max_depth:
        return "final_answer"

    # Otherwise, continue with last tool in intermediate steps
    if isinstance(state["intermediate_steps"], list) and state["intermediate_steps"]:
        return state["intermediate_steps"][-1].tool
    else:
        # Handle bad format by going to final answer
        print("Router invalid format")
>>>>>>> 90ed1bd6
        return "final_answer"

    # Prevent revisiting the same tool repeatedly
    if "visited_tools" not in state:
        state["visited_tools"] = set()

    # Get the last tool invoked
    if isinstance(state["intermediate_steps"], list) and state["intermediate_steps"]:
        last_tool = state["intermediate_steps"][-1].tool

        if last_tool in state["visited_tools"]:
            print(f"Tool '{last_tool}' already visited. Routing to 'final_answer'")
            return "final_answer"
        
        state["visited_tools"].add(last_tool)
        return last_tool

    # Fallback to final answer in case of invalid format
    print("Router encountered invalid format. Routing to 'final_answer'")
    return "final_answer"


from langgraph.graph import StateGraph, END

def get_graph():
    graph = StateGraph(AgentState)

    graph.add_node("oracle", run_oracle)
    graph.add_node("rag_search_filter", run_tool)
    graph.add_node("rag_search", run_tool)
    graph.add_node("fetch_arxiv", run_tool)
    graph.add_node("web_search", run_tool)
    graph.add_node("final_answer", run_tool)

    graph.set_entry_point("oracle")

    graph.add_conditional_edges(
        source="oracle",  # where in graph to start
        path=router,  # function to determine which node is called
    )

    # create edges from each tool back to the oracle
    for tool_obj in tools:
        if tool_obj.name != "final_answer":
            graph.add_edge(tool_obj.name, "oracle")

    # if anything goes to final answer, it must then move to END
    graph.add_edge("final_answer", END)

    ai_graph = graph.compile()
    
    return ai_graph


runnable = get_graph()<|MERGE_RESOLUTION|>--- conflicted
+++ resolved
@@ -48,7 +48,6 @@
 #         return "final_answer"
 
 def router(state: dict):
-<<<<<<< HEAD
     max_depth = 25  # Adjust as needed to match the recursion limit
     depth = state.get("depth", 0)
 
@@ -59,25 +58,6 @@
     # Stop if max depth is reached
     if depth >= max_depth:
         print("Max depth reached. Routing to 'final_answer'")
-=======
-    # Define a max depth to prevent infinite cycles
-    max_depth = 5  # Adjust based on the acceptable graph depth
-    depth = state.get("depth", 0)
-
-    # Increase depth counter
-    state["depth"] = depth + 1
-
-    # If we've reached the max depth, route to final answer
-    if state["depth"] >= max_depth:
-        return "final_answer"
-
-    # Otherwise, continue with last tool in intermediate steps
-    if isinstance(state["intermediate_steps"], list) and state["intermediate_steps"]:
-        return state["intermediate_steps"][-1].tool
-    else:
-        # Handle bad format by going to final answer
-        print("Router invalid format")
->>>>>>> 90ed1bd6
         return "final_answer"
 
     # Prevent revisiting the same tool repeatedly
